--- conflicted
+++ resolved
@@ -1,17 +1,9 @@
 <?php
 /**
  * Plugin Name: Operaton DMN Evaluator
-<<<<<<< HEAD
- * Plugin URI: https://github.com/yourorg/operaton-dmn-evaluator
- * Description: WordPress plugin to integrate Gravity Forms with Operaton DMN decision tables for dynamic form evaluations.
- * Version: 1.0.0-beta.1
- * Author: Steven Gort
- * License: GPL v2 or later
-=======
  * Description: Gravity Forms integration with Operaton DMN Engine
  * Version: 1.0.0-beta.1
  * Author: Steven Gort
->>>>>>> 862f331f
  * Text Domain: operaton-dmn
  * Domain Path: /languages
  */
@@ -22,10 +14,6 @@
 }
 
 // Define plugin constants
-<<<<<<< HEAD
-// Define plugin constants
-=======
->>>>>>> 862f331f
 define('OPERATON_DMN_VERSION', '1.0.0-beta.1');
 define('OPERATON_DMN_PLUGIN_FILE', __FILE__);
 define('OPERATON_DMN_PLUGIN_DIR', plugin_dir_path(__FILE__));
